#' ViMuRe
#'
#' Fit a probabilistic generative model to double sampled networks. It returns reliability parameters for the
#' reporters (theta), average interactions for the links (lambda) and the estimate of the true and unknown
#' network (rho). The inference is performed with a Variational Inference approach.
#'
#' @param x An adjancency matrix with dimensions L x N x N x N or a igraph object.
#' @param R Reporters mask (TRUE/FALSE) indicating whether a node _CAN_ report on a particular tie, with dimensions L x N x N x N.
#' If reporters mask was not informed, the model will assume that every reporter can report on any tie.
#' @param K Value of the maximum entry of the network - i.
#' @param undirected Whether the network is undirected.
#' @param mutuality Whether to use the mutuality parameter.
#' @param theta_prior Shape and scale hyperparameters for variable theta.
#' @param lambda_prior Shape and scale hyperparameters for variable lambda.
#' @param eta_prior Shape and scale hyperparameters for variable eta.
#' @param rho_prior Array with prior values of the rho parameter - if ndarray.
#' @param etol controls when to stop the optimisation algorithm (CAVI).
#' @param seed Pseudo random generator seed to use.
#' @param verbose Provides additional details.
#' @param ... Additional args of model$fit() method.
#'
#' @return vimure model
#' @export
vimure <- function(x, R=NULL, mutuality=T, undirected=F, theta_prior=c(0.1, 0.1), K=NULL,
                   lambda_prior=c(10.0, 10.0), eta_prior=c(0.5, 1.0), rho_prior=NULL,
                   seed=NULL, etol=0.1, verbose=T, ...){
  if(!any(class(x) %in% c("sktensor.sptensor.sptensor", "array", "igraph"))){
    stop("invalid 'type'", class(x), "of argument")
  }

  if("igraph" %in% class(x)){
    net <- parse_graph_from_igraph(x)
    x <- net$X
    R <- net$R
  }

  model <- vimureP$model$VimureModel(mutuality=mutuality, undirected=undirected, convergence_tol=etol, verbose=verbose)

  if(length(seed) > 0){seed <- as.integer(seed)}
  if(length(K) > 0){K <- as.integer(K)}
  if(length(theta_prior) > 0){theta_prior <- reticulate::tuple(as.list(theta_prior))}
  if(length(lambda_prior) > 0){lambda_prior <- reticulate::tuple(as.list(lambda_prior))}
  if(length(eta_prior) > 0){eta_prior <- reticulate::tuple(as.list(eta_prior))}

  if(length(R) > 0){
    if(!any(class(R) %in% c("sktensor.sptensor.sptensor", "array"))){
      stop("invalid 'type'", class(R), "of argument")
    }

    model$fit(
      X=x, R=R, K=K, theta_prior=theta_prior,
      lambda_prior=lambda_prior, eta_prior=eta_prior,
      rho_prior=rho_prior, seed=seed, ...
    )
  }else{
    model$fit(
      X=x, K=K, theta_prior=theta_prior,
      lambda_prior=lambda_prior, eta_prior=eta_prior,
      rho_prior=rho_prior, seed=seed, ...
    )
  }

  return(model)
}

#' Estimate Y
#'
#' @details Use this function to reconstruct the Y matrix with a fitted vimure model.
#' It will use `model$rho_f` values to extract an estimated Y matrix.
#' \itemize{
#'  \item{*rho_max*: }{Assign the value of the highest probability}
<<<<<<< HEAD
#'  \item{*rho_mean*: }{Expected value of the multinomial}
=======
#'  \item{*rho_mean*: }{Expected value of the discrete distribution}
>>>>>>> 38b326c2
#'  \item{*fixed_threshold*: }{Check if the probability is higher than a threshold (Only for 2 categories)}
#'  \item{*heuristic_threshold*: }{Calculate and use the best threshold (Only for 2 categories)}
#' }
#'
#'
#' @param object A "vimure" object.
#' @param method A character string indicating which method is to be computed.
#' One of "rho_max" (default), "rho_mean", "fixed_threshold" or "heuristic_threshold".
<<<<<<< HEAD
#' @param threshold A threshold to be used when method = "fixed_threshold".
=======
  #' @param threshold A threshold to be used when method = "fixed_threshold".
>>>>>>> 38b326c2
#'
#' @export
get_inferred_model <- function(object, method = "rho_max", threshold = NULL){
  if('rho_f' %in% names(object)){
<<<<<<< HEAD
    return(object$get_inferred_model(method, threshold))
  } else {
    stop('"object" is not a fitted vimure model')
  }
}

#' Sample Y trials from rho distribution

#' Use this function to sample Y trials with a fitted vimure model.
#' It will use `model.rho_f` as the probabilities of a discrete distribution.
#'
#' @param object A "vimure" object.
#' @param N Number of trials.
#' @param seed A pseudo generator seed.
#'
#' @export
sample_inferred_model <- function(object, N=1, seed=NULL){
  N <- as.integer(N)
  if('rho_f' %in% names(object)){
    return(object$sample_inferred_model(N=N, seed=seed))
=======
    return(vimureP$model$get_inferred_model(object, method, threshold))
>>>>>>> 38b326c2
  } else {
    stop('"object" is not a fitted vimure model')
  }
}

#' Diagnostics metrics
#'
#'
#' @param object A "vimure" object.
#' @param net A vm.io.baseNetwork object.
#' @param ... Additional arguments affecting the summary produced.
#'
#' @rdname summary.vimure.model.VimureModel
#' @export
summary.vimure.model.VimureModel <- function(object, net=NULL, ...){
  if(length(net) == 0){
    net <- reticulate::py_none()
  }

  diag <- vimureP$diagnostics$Diagnostics(object, net)
  print(diag)
  return(vimure_training_history(diag))
}

vimure_training_history <- function(diag){
  params <- strsplit(diag$model_str, "\n")[[1]]
  priors <- list()
  for(param in params){
    if(grepl("Posterior", param)){
      break
    }
    else{
      param <- gsub("-|^\\s*", "", param)
      param <- gsub("\\s+", " ", param)
      prior <- strsplit(param, ": ")[[1]]
      if(length(prior) == 2 & grepl("=", prior[2])){
        result <- eval(parse(text=paste0(
          "list(", prior[1],"=c(", gsub(" ", ",", prior[2]), "))"))
          )
        priors <- append(priors, result)
      }
    }
  }
  priors$rho <- diag$model$pr_rho

  posteriors <- list(
    G_exp_lambda_f=diag$model$G_exp_lambda_f,
    G_exp_nu_f=diag$model$G_exp_nu_f,
    G_exp_theta_f=diag$model$G_exp_theta_f
  )

  if(reticulate::py_has_attr(diag$model, "rho_f")){
    posteriors$rho_f <- diag$model$rho_f
  }

  # Realibility dataframe
  lambda <- posteriors$G_exp_lambda_f[,2]
  theta_matrix <- t(posteriors$G_exp_theta_f)
  reliability <- theta_matrix*lambda
  reliability_df <- data.frame(layer=reliability)
  reliability_df$node <- row.names(reliability_df)

  structure(class = "vimure_training_history", list(
    priors = priors,
    posteriors = posteriors,
    trace = diag$model$trace,
    reliability = reliability_df,
    model_str = diag$model_str
  ))
}

#' @export
print.vimure_training_history <- function(x, ...){
  cat(x$model_str, "\n")
}
<|MERGE_RESOLUTION|>--- conflicted
+++ resolved
@@ -69,11 +69,7 @@
 #' It will use `model$rho_f` values to extract an estimated Y matrix.
 #' \itemize{
 #'  \item{*rho_max*: }{Assign the value of the highest probability}
-<<<<<<< HEAD
-#'  \item{*rho_mean*: }{Expected value of the multinomial}
-=======
 #'  \item{*rho_mean*: }{Expected value of the discrete distribution}
->>>>>>> 38b326c2
 #'  \item{*fixed_threshold*: }{Check if the probability is higher than a threshold (Only for 2 categories)}
 #'  \item{*heuristic_threshold*: }{Calculate and use the best threshold (Only for 2 categories)}
 #' }
@@ -82,16 +78,11 @@
 #' @param object A "vimure" object.
 #' @param method A character string indicating which method is to be computed.
 #' One of "rho_max" (default), "rho_mean", "fixed_threshold" or "heuristic_threshold".
-<<<<<<< HEAD
 #' @param threshold A threshold to be used when method = "fixed_threshold".
-=======
-  #' @param threshold A threshold to be used when method = "fixed_threshold".
->>>>>>> 38b326c2
 #'
 #' @export
 get_inferred_model <- function(object, method = "rho_max", threshold = NULL){
   if('rho_f' %in% names(object)){
-<<<<<<< HEAD
     return(object$get_inferred_model(method, threshold))
   } else {
     stop('"object" is not a fitted vimure model')
@@ -112,9 +103,6 @@
   N <- as.integer(N)
   if('rho_f' %in% names(object)){
     return(object$sample_inferred_model(N=N, seed=seed))
-=======
-    return(vimureP$model$get_inferred_model(object, method, threshold))
->>>>>>> 38b326c2
   } else {
     stop('"object" is not a fitted vimure model')
   }
