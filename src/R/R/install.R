--- conflicted
+++ resolved
@@ -51,12 +51,7 @@
 #'   to `TRUE`, to ensure that Vimure dependencies like NumPy are compatible
 #'   with the prebuilt Vimure binaries.
 #'
-<<<<<<< HEAD
 #' @param force Whether pip should recreate 'r-reticulate' virtualenv. This defaults to `FALSE`.
-=======
-#' @param force Whether pip should recreate 'r-reticulate' virtualenv.
-#'   This defaults to `FALSE`.
->>>>>>> 38b326c2
 #'
 #' @param ... other arguments passed to [`reticulate::conda_install()`] or
 #'   [`reticulate::virtualenv_install()`], depending on the `method` used.
@@ -84,11 +79,7 @@
     }
 
     if(force){
-<<<<<<< HEAD
-      reticulate::virtualenv_remove('r-reticulate')
-=======
       reticulate::virtualenv_remove(envname)
->>>>>>> 38b326c2
     }
 
     reticulate::py_install(
