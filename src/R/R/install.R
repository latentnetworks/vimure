#' Install Vimure and its dependencies
#'
#' `install_vimure()` installs just the vimure python package and it's
#' direct dependencies.
#'
#' @details You may be prompted to download and install
#'   miniconda if reticulate did not find a non-system installation of python.
#'   Miniconda is the recommended installation method for most users, as it
#'   ensures that the R python installation is isolated from other python
#'   installations. All python packages will by default be installed into a
#'   self-contained conda or venv environment named "r-reticulate". Note that
#'   "conda" is the only supported method on M1 Mac.
#'
#'   If you initially declined the miniconda installation prompt, you can later
#'   manually install miniconda by running [`reticulate::install_miniconda()`].
#'
#' @section Custom Installation: `install_vimure()` isn't required to use vimure with the package.
#'   If you manually configure a python environment with the required
#'   dependencies, you can tell R to use it by pointing reticulate at it,
#'   commonly by setting an environment variable:
#'
#'   ``` R
#'   Sys.setenv("RETICULATE_PYTHON" = "~/path/to/python-env/bin/python")
#'   ```
#'
#' @md
#'
#' @inheritParams reticulate::py_install
#'
#' @param version Vimure version to install. Valid values include:
#'
#'   +  `"default"` installs the version from the `main` branch
#'
#'   + A version specification like `"0.1"` or `"0.1.0"`. Note that if the patch
#'   version is not supplied, the latest patch release is installed (e.g.,
<<<<<<< HEAD
#'   `"0.1"` today installs version "0.1.0")
=======
#'   `"0.1"` today installs version "0.1.1")
>>>>>>> 508fe2bd
#'
#'   + The full URL or path to a installer binary or python *.whl file.
#'
#' @param restart_session Restart R session after installing (note this will
#'   only occur within RStudio).
#'
#' @param python_version,conda_python_version Pass a string like "3.8" to
#'   request that conda install a specific Python version. This is ignored when
#'   attempting to install in a Python virtual environment. Note that the Python
#'   version must be compatible with the requested Vimure version, documented
#'   here: <https://github.com/latentnetworks/vimure/blob/develop/src/python/setup.py>
#'
#' @param pip_ignore_installed Whether pip should ignore installed python
#'   packages and reinstall all already installed python packages. This defaults
#'   to `TRUE`, to ensure that Vimure dependencies like NumPy are compatible
#'   with the prebuilt Vimure binaries.
#'
#' @param force Whether pip should recreate 'r-reticulate' virtualenv. This defaults to `FALSE`.
#'
#' @param ... other arguments passed to [`reticulate::conda_install()`] or
#'   [`reticulate::virtualenv_install()`], depending on the `method` used.
#'
#' @export
install_vimure <- function(method = c("auto", "virtualenv", "conda"),
           conda = "auto",
           version = "main",
           envname = NULL,
           restart_session = TRUE,
           conda_python_version = NULL,
           ...,
           force = FALSE,
           pip_ignore_installed = TRUE,
           python_version = conda_python_version){

    method <- match.arg(method)

    if (method == "conda") {
      tryCatch(
        reticulate::use_condaenv("venv-vimure"),
        error = function(e) {
          warning(
            "Tried to use conda environment 'venv-vimure', but it does not exist. ",
            "Using default conda environment instead. ",
          )
        }
      )
      
    }

    if(file.exists(version)){
      package = version
    } else {
      package <- paste0(
        "git+https://github.com/latentnetworks/vimure.git@", version, "#egg=vimure&subdirectory=src/python/")
    }

    if(force){
      reticulate::virtualenv_remove(envname)
    }

    reticulate::py_install(
      packages       = package,
      envname        = envname,
      method         = method,
      conda          = conda,
      python_version = python_version,
      pip            = TRUE,
      pip_ignore_installed = pip_ignore_installed,
      ...
    )

    cat("\nInstallation complete.\n\n")

    if (restart_session &&
        requireNamespace("rstudioapi", quietly = TRUE) &&
        rstudioapi::hasFun("restartSession"))
      rstudioapi::restartSession()

    invisible(NULL)
}<|MERGE_RESOLUTION|>--- conflicted
+++ resolved
@@ -33,11 +33,7 @@
 #'
 #'   + A version specification like `"0.1"` or `"0.1.0"`. Note that if the patch
 #'   version is not supplied, the latest patch release is installed (e.g.,
-<<<<<<< HEAD
-#'   `"0.1"` today installs version "0.1.0")
-=======
 #'   `"0.1"` today installs version "0.1.1")
->>>>>>> 508fe2bd
 #'
 #'   + The full URL or path to a installer binary or python *.whl file.
 #'
