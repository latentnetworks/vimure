--- conflicted
+++ resolved
@@ -1,8 +1,6 @@
 """Unittests"""
 import pytest
 
-<<<<<<< HEAD
-=======
 from os import devnull
 from contextlib import contextmanager,redirect_stderr,redirect_stdout
 
@@ -17,7 +15,6 @@
             yield (err, out)
 
 
->>>>>>> e45ed41b
 @pytest.fixture()
 def karnataka_edgelist_vil1():
 
@@ -26,11 +23,6 @@
 
     from karnataka import read_village_data # type: ignore
     df, nodes, reporters = read_village_data("vil1", 
-                                             data_folder="data/input/india_microfinance/formatted/",
-                                             filter_layer="money")
+                                             data_folder="data/input/india_microfinance/formatted/")
     df.rename(columns={"Ego": "ego", "Alter": "alter"}, inplace=True)
-<<<<<<< HEAD
     yield df, nodes, reporters
-=======
-    yield df, nodes, reporters
->>>>>>> e45ed41b
